# TODO:
# possibly short term

# - @alex, why this line? human_seg_mask = final_mask * 255
# - AR knob
# - @alex review and improve optical flow mask
# - optical flow acid
# - reconfigure akai midimix (use sliders)
# - investigate better noise
#   - noise measurement (experiments)
#   - noise reduction:
#     - median (blur)
#     - kalman filter
#     - other filters (using optflow?)?
#     - denoising
# - automatic prompt injection
# - understand mem acid better
# - smooth continuation mode
# - objects floating around or being interactive
# - display prompts option

# long term
# - parallelization and stitching
# - image to guiding prompt (engagement with image)
# -

# done (review)
# - smooth prompt blending A -> B

from rtd.sdxl_turbo.diffusion_engine import DiffusionEngine
from rtd.sdxl_turbo.embeddings_mixer import EmbeddingsMixer
import lunar_tools as lt

# from rtd.dynamic_processor.processor_dynamic_module import DynamicProcessor
from rtd.utils.input_image import InputImageProcessor, AcidProcessor
from rtd.utils.optical_flow import OpticalFlowEstimator
from rtd.utils.posteffect import Posteffect
from rtd.utils.audio_detector import AudioDetector
from rtd.utils.oscillators import Oscillator
from rtd.utils.prompt_provider import (
    PromptProviderMicrophone,
    PromptProviderTxtFile,
)
from rtd.utils.misc_utils import get_repo_path
import time
import numpy as np
from rtd.utils.frame_interpolation import AverageFrameInterpolator
import torch
import os
import sys
import cv2
import socket

from rtd.utils.compression_helpers import send_compressed


class TouchDesignerSender:
    def __init__(self, host="localhost", port=9998):
        self.host = host
        self.port = port
        self.socket = None
        self.connected = False
        self.attempt_reconnect = True
        self.last_reconnect_time = 0
        self.reconnect_interval = 5  # seconds between reconnection attempts

    def connect(self):
        try:
            self.socket = socket.socket(socket.AF_INET, socket.SOCK_STREAM)
            self.socket.setsockopt(socket.IPPROTO_TCP, socket.TCP_NODELAY, 1)
            self.socket.settimeout(0.5)  # Short timeout for connection attempts
            self.socket.connect((self.host, self.port))
            self.connected = True
            self.socket.settimeout(None)  # Reset timeout for normal operation
            print(f"Connected to TouchDesigner at {self.host}:{self.port}")
            return True
        except Exception as e:
            print(f"Failed to connect to TouchDesigner: {e}")
            self.connected = False
            return False

    def send_image(self, image):
        if not self.connected:
            current_time = time.time()
            if self.attempt_reconnect and (current_time - self.last_reconnect_time > self.reconnect_interval):
                self.last_reconnect_time = current_time
                self.connect()

            if not self.connected:
                return False

        try:
            send_compressed(self.socket, image, quality=90)
            return True
        except Exception as e:
            print(f"Error sending to TouchDesigner: {e}")
            self.connected = False
            return False


def get_sample_shape_unet(coord, noise_resolution_h, noise_resolution_w):
    channels = 640 if coord[0] == "e" else 1280 if coord[0] == "b" else 640
    if coord[0] == "e":
        coef = float(2 ** int(coord[1]))
        shape = [1, channels, int(np.ceil(noise_resolution_h / coef)), int(np.ceil(noise_resolution_w / coef))]
    elif coord[0] == "b":
        shape = [1, channels, int(np.ceil(noise_resolution_h / 4)), int(np.ceil(noise_resolution_w / 4))]
    else:
        coef = float(2 ** (2 - int(coord[1])))
        shape = [1, channels, int(np.ceil(noise_resolution_h / coef)), int(np.ceil(noise_resolution_w / coef))]
    return shape


if __name__ == "__main__":
    height_diffusion = int((384 + 96) * 1.5)  # 12 * (384 + 96) // 8
    width_diffusion = int((512 + 128) * 1.5)  # 12 * (512 + 128) // 8
    height_render = 1080
    width_render = 1920
    n_frame_interpolations: int = 5
    shape_hw_cam = (576, 1024)

    touchdesigner_host = "192.168.100.101"  # Change to your TouchDesigner machine's IP
    touchdesigner_port = 9998

    do_compile = True
    do_diffusion = True
    do_fullscreen = True
    do_enable_dynamic_processor = False
    do_send_to_touchdesigner = False
    do_load_cam_input_from_file = True
    do_save_diffusion_output_to_file = False
    video_file_path_input = get_repo_path("materials/videos/long_cut.mp4")
    print(video_file_path_input)
    video_file_path_output = "materials/videos/long_cut_diffusion2.mp4"

    device = "cuda:0"
    img_diffusion = None

    if do_enable_dynamic_processor:
        dynamic_processor = DynamicProcessor()

    if do_diffusion:
        device = "cuda:0"
    else:
        device = "cpu"

    init_prompt = "Human figuring painted with the fast DMT splashes of light, colorful traces of light"
    init_prompt = "Rare colorful flower petals, intricate blue interwoven patterns of exotic flowers"
    # init_prompt = 'Trippy and colorful long neon forest leaves and folliage fractal merging'
    init_prompt = "Dancing people full of glowing neon nerve fibers and filamenets"
    # init_prompt = "glowing digital fire full of glitches and neon matrix powerful fire glow and plasma"
    # init_prompt = "glowing digital fire full of glitches and neon matrix powerful fire glow and plasma"
    init_prompt = 'The Metamorphosis of Time: Deep below, volcano’s asleep, pulsating rhythmically on the still mirror of the lake'

    meta_input = lt.MetaInput()
    de_img = DiffusionEngine(
        use_image2image=True,
        height_diffusion_desired=height_diffusion,
        width_diffusion_desired=width_diffusion,
        do_compile=do_compile,
        do_diffusion=do_diffusion,
        device=device,
    )
    em = EmbeddingsMixer(de_img.pipe)
    if do_diffusion:
        embeds = em.encode_prompt(init_prompt)
        embeds_source = em.clone_embeddings(embeds)
        embeds_target = em.clone_embeddings(embeds)
        de_img.set_embeddings(embeds)
    renderer = lt.Renderer(
        width=width_render,
        height=height_render,
        backend="opencv",
        do_fullscreen=do_fullscreen,
    )
    cam = lt.WebCam(shape_hw=shape_hw_cam, do_digital_exposure_accumulation=True, exposure_buf_size=3, cam_id=0)
    cam.do_mirror = False

    # Initialize movie reader if loading from file
    if do_load_cam_input_from_file:
        movie_reader = lt.MovieReader(video_file_path_input)

    # Initialize movie saver if saving output to file
    if do_save_diffusion_output_to_file:
        movie_saver = lt.MovieSaver(video_file_path_output, fps=12)

    input_image_processor = InputImageProcessor(device=device)
    input_image_processor.set_flip(do_flip=True, flip_axis=1)

    if do_send_to_touchdesigner:
        td_sender = TouchDesignerSender(host=touchdesigner_host, port=touchdesigner_port)
        td_sender.connect()

    # Initialize modulations dictionary and noise
    modulations = {}
    modulations_noise = {}
    noise_resolution_h = height_diffusion // 8  # Latent height
    noise_resolution_w = width_diffusion // 8  # Latent width
    for layer in ["e0", "e1", "e2", "e3", "b0", "d0", "d1", "d2", "d3"]:
        shape = get_sample_shape_unet(layer, noise_resolution_h, noise_resolution_w)
        modulations_noise[layer] = torch.randn(shape, device=device).half()

    acid_processor = AcidProcessor(
        height_diffusion=height_diffusion,
        width_diffusion=width_diffusion,
        device=device,
    )
    speech_detector = lt.Speech2Text()
    prompt_provider_mic = PromptProviderMicrophone(init_prompt="A beautiful landscape")
    prompt_provider_txt_file = PromptProviderTxtFile(
        get_repo_path("materials/prompts/gosia_poetry.txt", __file__), mode="sequential"  # Can be "random" or "sequential"
    )
    opt_flow_estimator = OpticalFlowEstimator(use_ema=False)

    posteffect_processor = Posteffect()

    # audio volume level detector
    audio_detector = AudioDetector()

    # initialize effect value oscillator
    oscillator = Oscillator()

    # Initialize FPS tracking
    fps_tracker = lt.FPSTracker()

    do_prompt_change = False
    fract_blend_embeds = 0.0

    frame_counter = -1
    while True:
        frame_counter += 1
        t_processing_start = time.time()
        # bools
        new_prompt_mic_unmuter = meta_input.get(akai_lpd8="A1", akai_midimix="A3", button_mode="held_down")

        hue_rotation_angle = meta_input.get(akai_midimix="A1", val_min=0, val_max=180, val_default=0)
        prompt_transition_time = meta_input.get(akai_lpd8="G1", akai_midimix="A2", val_min=1, val_max=50, val_default=8.0)
        do_cycle_prompt_from_file = meta_input.get(akai_lpd8="C0", akai_midimix="A4", button_mode="pressed_once")

        dyn_prompt_mic_unmuter = False  # meta_input.get(akai_lpd8="A0", akai_midimix="B3", button_mode="held_down")
        do_dynamic_processor = False  # meta_input.get(akai_lpd8="B0", akai_midimix="B4", button_mode="toggle", val_default=False)
        dyn_prompt_restore_backup = False  # meta_input.get(akai_midimix="F3", button_mode="released_once")
        dyn_prompt_del_current = False  # meta_input.get(akai_midimix="F4", button_mode="released_once")

        do_human_seg = meta_input.get(akai_lpd8="B1", akai_midimix="E3", button_mode="toggle", val_default=False)
        do_motion_tracking_masking = meta_input.get(akai_midimix="D3", button_mode="toggle", val_default=False)
        do_acid_wobblers = False  # meta_input.get(akai_lpd8="C1", akai_midimix="D3", button_mode="toggle", val_default=False)
        do_infrared_colorize = False  # meta_input.get(akai_lpd8="D0", akai_midimix="H4", button_mode="toggle", val_default=False)
        do_debug_seethrough = meta_input.get(akai_lpd8="D1", akai_midimix="H3", button_mode="toggle", val_default=False)
        do_audio_modulation = False  # meta_input.get(akai_midimix="D4", button_mode="toggle", val_default=False)
        do_param_oscillators = False  # meta_input.get(akai_midimix="C3", button_mode="toggle", val_default=False)
        do_opt_flow_seg = meta_input.get(akai_midimix="G3", button_mode="toggle", val_default=False)

        # do_optical_flow = meta_input.get(akai_midimix="C4", button_mode="toggle", val_default=True)
        do_postproc = meta_input.get(akai_midimix="E4", button_mode="toggle", val_default=False)

        do_optical_flow = do_postproc or do_opt_flow_seg
        # floats
        # nmb_inference_steps = meta_input.get(akai_midimix="B0", val_min=2, val_max=10.0, val_default=2.0)
        nmb_inference_steps = 2
        acid_strength = meta_input.get(akai_lpd8="E0", akai_midimix="C0", val_min=0, val_max=1.0, val_default=0.4)
        acid_strength_foreground = meta_input.get(akai_lpd8="E1", akai_midimix="C1", val_min=0, val_max=1.0, val_default=0.4)
        opt_flow_threshold = meta_input.get(akai_lpd8="E2", akai_midimix="E2", val_min=0, val_max=2, val_default=1)
        coef_noise = meta_input.get(akai_lpd8="F0", akai_midimix="C2", val_min=0, val_max=0.3, val_default=0.08)
        # zoom_factor = meta_input.get(akai_lpd8="F1", akai_midimix="H2", val_min=0.5, val_max=1.5, val_default=1.0)
        zoom_out_factor = meta_input.get(akai_lpd8="F1", akai_midimix="G5", val_min=0, val_max=0.05, val_default=0)
        zoom_in_factor = meta_input.get(akai_lpd8="F1", akai_midimix="H5", val_min=0, val_max=0.05, val_default=0)
        acid_hue_rot = meta_input.get(akai_midimix="F0", val_min=0, val_max=15, val_default=0)
        acid_saturation = meta_input.get(akai_midimix="F1", val_min=-15, val_max=15, val_default=0)
        acid_lightness = meta_input.get(akai_midimix="F2", val_min=-15, val_max=15, val_default=0)

        if zoom_in_factor * zoom_out_factor == 0:
            zoom_factor = 1 - zoom_in_factor + zoom_out_factor
        else:
            zoom_factor = 1 + oscillator.get("zoom_factor", 1.0 / (0.2 * zoom_in_factor), zoom_out_factor, -zoom_out_factor, "continuous")

        # X shift with oscillation when both directions are active
        x_shift_left = meta_input.get(akai_midimix="G1", val_min=0, val_max=50, val_default=0)
        x_shift_right = meta_input.get(akai_midimix="H1", val_min=0, val_max=50, val_default=0)
        if x_shift_left * x_shift_right == 0:
            x_shift = int(x_shift_right - x_shift_left)
        else:
            x_shift = int(oscillator.get("x_shift", 1.0 / (0.5 * x_shift_right), x_shift_left, -x_shift_right, "continuous"))

        # Y shift with oscillation when both directions are active
        y_shift_up = meta_input.get(akai_midimix="G0", val_min=0, val_max=50, val_default=0)
        y_shift_down = meta_input.get(akai_midimix="H0", val_min=0, val_max=50, val_default=0)
        if y_shift_up * y_shift_down == 0:
            y_shift = int(y_shift_down - y_shift_up)
        else:
            y_shift = int(oscillator.get("y_shift", 1.0 / (0.5 * y_shift_down), y_shift_up, -y_shift_down, "continuous"))

        # Rotation with oscillation when both directions are active
        rotation_left = meta_input.get(akai_midimix="G2", val_min=0, val_max=30, val_default=0)
        rotation_right = meta_input.get(akai_midimix="H2", val_min=0, val_max=30, val_default=0)
        if rotation_left * rotation_right == 0:
            rotation_angle = rotation_right - rotation_left
        else:
            rotation_angle = oscillator.get("rotation_angle", 1.0 / (0.5 * rotation_right), rotation_left, -rotation_right, "continuous")

        color_matching = meta_input.get(akai_lpd8="G0", akai_midimix="B0", val_min=0, val_max=1, val_default=0.5)
        brightness = meta_input.get(akai_midimix="A0", val_min=0.0, val_max=2, val_default=1.0)
        # Add latent acid strength parameter
        # latent_acid_strength = meta_input.get(akai_midimix="D1", val_min=0, val_max=1.0, val_default=0.0)
        latent_acid_strength = 0.0

        # Modulation controls
        # mod_samp = meta_input.get(akai_midimix="F2", val_min=0, val_max=10, val_default=0)
        mod_samp = 0
        mod_emb = meta_input.get(akai_midimix="B1", val_min=0, val_max=10, val_default=8)

        # Set up modulations dictionary
        modulations["modulations_noise"] = modulations_noise
        modulations["b0_samp"] = torch.tensor(mod_samp, device=device)
        modulations["e2_samp"] = torch.tensor(mod_samp, device=device)
        modulations["b0_emb"] = torch.tensor(mod_emb, device=device)
        modulations["e2_emb"] = torch.tensor(mod_emb, device=device)

        # Update DiffusionEngine parameters
        de_img.set_strength(acid_strength)
        # Set latent acid strength
        de_img.set_latent_acid_strength(latent_acid_strength)

        # Update DiffusionEngine modulations
        de_img.modulations = modulations

        # dynamic_func_coef1 = meta_input.get(akai_midimix="F0", val_min=0, val_max=1, val_default=0.5)
        # dynamic_func_coef2 = meta_input.get(akai_midimix="F1", val_min=0, val_max=1, val_default=0.5)
        # dynamic_func_coef3 = meta_input.get(akai_midimix="F2", val_min=0, val_max=1, val_default=0.5)

        #  postproc control
        postproc_mod_button1 = meta_input.get(akai_midimix="G4", button_mode="toggle", val_default=True)
<<<<<<< HEAD
        flow_gain = meta_input.get(akai_lpd8="D0", akai_midimix="D0", val_min=0, val_max=1, val_default=0.0)
        reverb_gain = meta_input.get(akai_lpd8="D1", akai_midimix="D1", val_min=0, val_max=1, val_default=0.0)
        background_image_gain = meta_input.get(akai_midimix="D2", val_min=0, val_max=1, val_default=0.0)
        # postproc_func_coef1 = 0.5
        # postproc_func_coef2 = 0.5
=======
        flow_gain = meta_input.get(akai_lpd8="D0", akai_midimix="D0", val_min=0, val_max=1, val_default=0.3)
        reverb_gain = meta_input.get(akai_lpd8="D1", akai_midimix="D1", val_min=0, val_max=1, val_default=0.3)
        background_image_gain = meta_input.get(akai_midimix="D2", val_min=0, val_max=1, val_default=0.6)
        # postproc_func_coef1 = 0.5  
        #postproc_func_coef2 = 0.5  
>>>>>>> c54ac679
        # postproc_mod_button1 = True
        #  oscillator-based control
        if do_param_oscillators:
            do_cycle_prompt_from_file = oscillator.get("prompt_cycle", 60, 0, 1, "trigger")
            acid_strength = oscillator.get("acid_strength", 30, 0, 0.5, "continuous")
            coef_noise = oscillator.get("coef_noise", 10, 0, 1.15, "continuous")
            postproc_func_coef1 = oscillator.get("postproc_func_coef1", 120, 0.25, 1, "continuous")
            postproc_func_coef2 = oscillator.get("postproc_func_coef2", 180, 0, 0.5, "continuous")

        #  sound-based control
        if do_audio_modulation:
            sound_volume = audio_detector.get_last_volume()
            #  print(f"Sound volume: {sound_volume}")
        else:
            sound_volume = 0

        do_blur = False
        do_acid_tracers = True

        # if not do_enable_dynamic_processor:
        #     do_dynamic_processor = False

        # if do_compile and do_dynamic_processor:
        #     print(f'dynamic processor is currently not compatible with compile mode')
        #     do_dynamic_processor = False

        new_diffusion_prompt_available_from_mic = prompt_provider_mic.handle_unmute_button(new_prompt_mic_unmuter)

        if new_diffusion_prompt_available_from_mic:
            current_prompt = prompt_provider_mic.get_current_prompt()
            do_prompt_change = True
            # print(f"New prompt: {current_prompt}")
            # if do_diffusion:
            #     embeds = em.encode_prompt(current_prompt)
            #     de_img.set_embeddings(embeds)

        if do_cycle_prompt_from_file:
            prompt_provider_txt_file.handle_prompt_cycling_button(do_cycle_prompt_from_file)
            do_prompt_change = True
            current_prompt = prompt_provider_txt_file.get_current_prompt()
            # print(f"New prompt: {current_prompt}")
            # if do_diffusion:
            #     embeds = em.encode_prompt(current_pro
            # mpt)
            #     de_img.set_embeddings(embeds)

        # if we get new prompt: set current embeds as source embeds, get target embeds
        if do_prompt_change and do_diffusion:
            print(f"New prompt: {current_prompt}")
            embeds_source = em.clone_embeddings(embeds)
            embeds_target = em.encode_prompt(current_prompt)
            do_prompt_change = False
            # Reset the blend fraction when starting a new transition
            fract_blend_embeds = 0.0
            # Store the time when transition started
            transition_start_time = time.time()

        # Calculate the blend fraction based on elapsed time and transition duration
        if fract_blend_embeds < 1.0:
            elapsed_time = time.time() - transition_start_time if "transition_start_time" in locals() else 0
            # Calculate fraction based on elapsed time and total transition time
            fract_blend_embeds = min(elapsed_time / prompt_transition_time, 1.0)

            # Blend embeds based on the calculated fraction
            embeds = em.blend_two_embeds(embeds_source, embeds_target, fract_blend_embeds)
            de_img.set_embeddings(embeds)

        #
        # Get camera framerate from the camera thread
        camera_fps = cam.get_fps()

        if frame_counter < 10 or not do_load_cam_input_from_file:
            img_cam = cam.get_img()
        else:
            # Get frame from video file instead of webcam
            img_cam = movie_reader.get_next_frame()

            # If we reached the end of the video (get_next_frame returns empty/black frame), reset the video reader
            if img_cam is None or (isinstance(img_cam, np.ndarray) and (img_cam.size == 0 or np.max(img_cam) == 0)):
                print("End of video reached, looping back to the beginning")
                # Re-initialize the movie reader to restart the video
                movie_reader = lt.MovieReader(video_file_path_input)
                # Get the first frame
                img_cam = movie_reader.get_next_frame()

            # Convert BGR to RGB for processing
            if img_cam is not None and img_cam.size > 0:
                img_cam = img_cam[:, :, ::-1].copy()

        img_cam_last = img_cam.copy()

        fps_tracker.start_segment("OptFlow")
        if do_optical_flow:
            opt_flow = opt_flow_estimator.get_optflow(img_cam.copy(), low_pass_kernel_size=55, window_length=55)
        else:
            opt_flow = None

        fps_tracker.start_segment("InImg")
        # Start timing image processing
        input_image_processor.set_human_seg(do_human_seg)
        input_image_processor.set_motion_tracking_masking(do_motion_tracking_masking)
        input_image_processor.set_opt_flow_seg(do_opt_flow_seg)
        input_image_processor.set_resizing_factor_humanseg(0.4)
        input_image_processor.set_blur(do_blur)
        input_image_processor.set_brightness(brightness)
        input_image_processor.set_hue_rotation(hue_rotation_angle)
        input_image_processor.set_infrared_colorize(do_infrared_colorize)
        input_image_processor.set_opt_flow_threshold(opt_flow_threshold)
        img_proc, human_seg_mask = input_image_processor.process(img_cam, opt_flow)

        # if not do_human_seg and not do_opt_flow_seg: VERY BAD, BREAKS COLOR SCALING!!!
        #     human_seg_mask = np.ones_like(img_proc).astype(np.float32)  # / 255

        fps_tracker.start_segment("Acid")
        # Acid
        acid_processor.set_acid_strength(acid_strength)
        acid_processor.set_coef_noise(coef_noise)
        acid_processor.set_acid_tracers(do_acid_tracers)
        acid_processor.set_acid_strength_foreground(acid_strength_foreground)
        acid_processor.set_zoom_factor(zoom_factor)
        acid_processor.set_x_shift(x_shift)
        acid_processor.set_y_shift(y_shift)
        acid_processor.set_do_acid_wobblers(do_acid_wobblers)
        acid_processor.set_color_matching(color_matching)
        acid_processor.set_rotation_angle(rotation_angle)
        acid_processor.set_acid_hue_rotation_angle(acid_hue_rot)
        acid_processor.set_acid_saturation_adjustment(acid_saturation)
        acid_processor.set_acid_lightness_adjustment(acid_lightness)
        img_acid = acid_processor.process(img_proc, human_seg_mask)

        # Start timing diffusion
        de_img.set_input_image(img_acid)
        de_img.set_guidance_scale(0.5)
        de_img.set_num_inference_steps(int(nmb_inference_steps))
        de_img.set_strength(1 / de_img.num_inference_steps + 0.00001)

        fps_tracker.start_segment("Diffu")
        img_diffusion = np.array(de_img.generate())

        # apply posteffect
        if do_postproc:
            if human_seg_mask is None:
                hsm = np.ones_like(img_proc).astype(np.float32) / 255
            else:
                hsm = human_seg_mask.astype(np.float32) / 255
            if do_enable_dynamic_processor:
                new_dynamic_prompt_available = speech_detector.handle_unmute_button(dyn_prompt_mic_unmuter)

                if new_dynamic_prompt_available:
                    dynamic_processor.update_protoblock(speech_detector.transcript)

            if do_dynamic_processor and img_diffusion is not None:
                fps_tracker.start_segment("Dynamic Proc")
                if dyn_prompt_restore_backup:
                    dynamic_processor.restore_backup()
                if dyn_prompt_del_current:
                    dynamic_processor.delete_current_fn_func()
                img_proc = dynamic_processor.process(
                    np.flip(img_diffusion.astype(np.float32), axis=1).copy(),
                    hsm,
                    opt_flow,
                    postproc_func_coef1,
                )
                update_img = np.clip(img_proc, 0, 255).astype(np.uint8)
                output_to_render = update_img

            else:
                fps_tracker.start_segment("Postproc")
                if opt_flow is not None:
                    output_to_render, update_img = posteffect_processor.process(
                        img_diffusion,
                        hsm,
                        opt_flow,
                        flow_gain,
                        reverb_gain,
                        background_image_gain,
                        postproc_mod_button1,
                        sound_volume,
                    )
                else:
                    output_to_render = img_diffusion
                    update_img = img_diffusion
        else:
            update_img = img_diffusion
            output_to_render = img_diffusion

        acid_processor.update(update_img)

        # fps_tracker.start_segment("Interpolation")
        # interpolated_frames = frame_interpolator.interpolate(img_diffusion)

        fps_tracker.start_segment("Rend")
        t_processing = time.time() - t_processing_start
        # for frame in interpolated_frames:
        renderer.render(img_proc if do_debug_seethrough else output_to_render)

        if do_send_to_touchdesigner:
            td_sender.send_image(output_to_render)

        if do_save_diffusion_output_to_file:
            movie_saver.write_frame(output_to_render)
            if frame_counter >= 512 * 8:
                movie_saver.finalize()
                print(f"Movie saved to {video_file_path_output} after {frame_counter+1} frames")
                do_save_diffusion_output_to_file = False

        # Update and display FPS (this will also handle the last segment timing)
        fps_tracker.print_fps()<|MERGE_RESOLUTION|>--- conflicted
+++ resolved
@@ -150,7 +150,7 @@
     init_prompt = "Dancing people full of glowing neon nerve fibers and filamenets"
     # init_prompt = "glowing digital fire full of glitches and neon matrix powerful fire glow and plasma"
     # init_prompt = "glowing digital fire full of glitches and neon matrix powerful fire glow and plasma"
-    init_prompt = 'The Metamorphosis of Time: Deep below, volcano’s asleep, pulsating rhythmically on the still mirror of the lake'
+    init_prompt = "The Metamorphosis of Time: Deep below, volcano’s asleep, pulsating rhythmically on the still mirror of the lake"
 
     meta_input = lt.MetaInput()
     de_img = DiffusionEngine(
@@ -330,19 +330,13 @@
 
         #  postproc control
         postproc_mod_button1 = meta_input.get(akai_midimix="G4", button_mode="toggle", val_default=True)
-<<<<<<< HEAD
-        flow_gain = meta_input.get(akai_lpd8="D0", akai_midimix="D0", val_min=0, val_max=1, val_default=0.0)
-        reverb_gain = meta_input.get(akai_lpd8="D1", akai_midimix="D1", val_min=0, val_max=1, val_default=0.0)
-        background_image_gain = meta_input.get(akai_midimix="D2", val_min=0, val_max=1, val_default=0.0)
-        # postproc_func_coef1 = 0.5
-        # postproc_func_coef2 = 0.5
-=======
+
         flow_gain = meta_input.get(akai_lpd8="D0", akai_midimix="D0", val_min=0, val_max=1, val_default=0.3)
         reverb_gain = meta_input.get(akai_lpd8="D1", akai_midimix="D1", val_min=0, val_max=1, val_default=0.3)
         background_image_gain = meta_input.get(akai_midimix="D2", val_min=0, val_max=1, val_default=0.6)
-        # postproc_func_coef1 = 0.5  
-        #postproc_func_coef2 = 0.5  
->>>>>>> c54ac679
+        # postproc_func_coef1 = 0.5
+        # postproc_func_coef2 = 0.5
+
         # postproc_mod_button1 = True
         #  oscillator-based control
         if do_param_oscillators:
