--- conflicted
+++ resolved
@@ -8,10 +8,8 @@
 import lunar_tools as lt
 from PIL import Image
 from .infrared.colorize_infrared import ImageColorizationPipelineHF
-<<<<<<< HEAD
 from motion.motion_tracking import MotionTracker
-=======
->>>>>>> b509666c
+
 
 def img2tensor(tensor):
     """
@@ -141,14 +139,7 @@
 
 
 class InputImageProcessor:
-    def __init__(
-        self,
-        do_human_seg=True,
-        do_blur=False,
-        blur_kernel=3,
-        do_infrared_colorize=False,
-        device="cuda"
-    ):
+    def __init__(self, do_human_seg=True, do_blur=False, blur_kernel=3, do_infrared_colorize=False, device="cuda"):
         self.device = device
         self.brightness = 1.0
         self.saturization = 1.0
@@ -161,16 +152,14 @@
         self.infrared_colorizer = ImageColorizationPipelineHF()
 
         # initialize motion tracking
-<<<<<<< HEAD
-        self.motion_tracker = MotionTracker()
-=======
+
         try:
             from motion.motion_tracking import MotionTracker
+
             self.motion_tracker = MotionTracker()
         except Exception as e:
             print(f"MotionTracker not found! {e}. Motion tracking masking will not be applied.")
->>>>>>> b509666c
-        
+
         # human body segmentation
         self.human_seg = HumanSeg(
             resizing_factor=self.resizing_factor_humanseg, device=device, apply_smoothing=True, gaussian_kernel_size=9, gaussian_sigma=3
@@ -227,7 +216,7 @@
 
     def set_opt_flow_threshold(self, threshold=1):
         self.opt_flow_threshold = threshold
-        
+
     def set_motion_tracking_masking(self, do_motion_tracking_masking=True):
         self.do_motion_tracking_masking = do_motion_tracking_masking
 
